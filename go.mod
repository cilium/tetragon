module github.com/cilium/tetragon

go 1.20

require (
	github.com/cilium/cilium v1.13.4
	github.com/cilium/ebpf v0.11.0
	github.com/cilium/little-vm-helper v0.0.12
	github.com/cilium/lumberjack/v2 v2.3.0
	github.com/cilium/tetragon/api v0.0.0-00010101000000-000000000000
	github.com/cilium/tetragon/pkg/k8s v0.0.0-00010101000000-000000000000
	github.com/containerd/cgroups v1.1.0
	github.com/containerd/containerd v1.7.2
	github.com/fatih/color v1.15.0
	github.com/go-openapi/strfmt v0.21.7
	github.com/gogo/protobuf v1.3.2
	github.com/golang/protobuf v1.5.3
	github.com/google/go-cmp v0.5.9
	github.com/google/gops v0.3.27
	github.com/google/uuid v1.3.0
	github.com/hashicorp/golang-lru/v2 v2.0.4
	github.com/iancoleman/strcase v0.3.0
	github.com/jpillora/longestcommon v0.0.0-20161227235612-adb9d91ee629
	github.com/kballard/go-shellquote v0.0.0-20180428030007-95032a82bc51
	github.com/mennanov/fmutils v0.2.0
	github.com/opencontainers/runtime-spec v1.1.0
	github.com/pelletier/go-toml v1.9.5
	github.com/pkg/errors v0.9.1
	github.com/prometheus/client_golang v1.16.0
	github.com/prometheus/client_model v0.4.0
	github.com/sirupsen/logrus v1.9.3
	github.com/spf13/cobra v1.7.0
	github.com/spf13/viper v1.16.0
	github.com/sryoya/protorand v0.0.0-20230527172419-e5ae2594eadc
	github.com/stretchr/testify v1.8.4
	github.com/vishvananda/netlink v1.2.1-beta.2.0.20220608195807-1a118fe229fc
	go.uber.org/atomic v1.11.0
	go.uber.org/multierr v1.11.0
	golang.org/x/sync v0.3.0
	golang.org/x/sys v0.10.0
	golang.org/x/time v0.3.0
<<<<<<< HEAD
	google.golang.org/grpc v1.54.0
	google.golang.org/protobuf v1.30.0
	gopkg.in/yaml.v2 v2.4.0
	k8s.io/api v0.26.2
	k8s.io/apiextensions-apiserver v0.26.0
	k8s.io/apimachinery v0.26.2
	k8s.io/client-go v0.26.2
	k8s.io/code-generator v0.26.0
	k8s.io/klog/v2 v2.90.1
	sigs.k8s.io/controller-runtime v0.13.1-0.20221201045826-d9912251cd81
	sigs.k8s.io/controller-tools v0.7.0
	sigs.k8s.io/e2e-framework v0.0.7
=======
	google.golang.org/grpc v1.56.2
	google.golang.org/protobuf v1.31.0
	gopkg.in/yaml.v3 v3.0.1
	k8s.io/api v0.26.7
	k8s.io/apiextensions-apiserver v0.26.7
	k8s.io/apimachinery v0.26.7
	k8s.io/client-go v0.26.7
	k8s.io/code-generator v0.26.7
	k8s.io/klog/v2 v2.100.1
	sigs.k8s.io/controller-tools v0.12.1
	sigs.k8s.io/e2e-framework v0.0.8
>>>>>>> b2e3858a
	sigs.k8s.io/yaml v1.3.0
)

require (
	github.com/BurntSushi/toml v1.0.0 // indirect
	github.com/armon/go-metrics v0.4.0 // indirect
	github.com/asaskevich/govalidator v0.0.0-20230301143203-a9d515a09cc2 // indirect
	github.com/beorn7/perks v1.0.1 // indirect
	github.com/blang/semver/v4 v4.0.0 // indirect
	github.com/cespare/xxhash/v2 v2.2.0 // indirect
	github.com/containerd/ttrpc v1.2.2 // indirect
	github.com/containerd/typeurl/v2 v2.1.1 // indirect
	github.com/coreos/go-semver v0.3.0 // indirect
	github.com/coreos/go-systemd/v22 v22.5.0 // indirect
	github.com/cpuguy83/go-md2man/v2 v2.0.2 // indirect
	github.com/davecgh/go-spew v1.1.1 // indirect
	github.com/docker/go-events v0.0.0-20190806004212-e31b211e4f1c // indirect
	github.com/docker/go-units v0.5.0 // indirect
	github.com/emicklei/go-restful/v3 v3.10.1 // indirect
	github.com/evanphx/json-patch v5.6.0+incompatible // indirect
	github.com/evanphx/json-patch/v5 v5.6.0 // indirect
	github.com/fsnotify/fsnotify v1.6.0 // indirect
	github.com/go-logr/logr v1.2.3 // indirect
	github.com/go-logr/stdr v1.2.2 // indirect
	github.com/go-logr/zapr v1.2.3 // indirect
	github.com/go-ole/go-ole v1.2.6 // indirect
	github.com/go-openapi/analysis v0.21.4 // indirect
	github.com/go-openapi/errors v0.20.3 // indirect
	github.com/go-openapi/jsonpointer v0.19.5 // indirect
	github.com/go-openapi/jsonreference v0.20.0 // indirect
	github.com/go-openapi/loads v0.21.2 // indirect
	github.com/go-openapi/runtime v0.25.0 // indirect
	github.com/go-openapi/spec v0.20.7 // indirect
	github.com/go-openapi/swag v0.22.3 // indirect
	github.com/go-openapi/validate v0.22.0 // indirect
	github.com/gobuffalo/flect v0.2.3 // indirect
	github.com/godbus/dbus/v5 v5.1.0 // indirect
	github.com/golang/groupcache v0.0.0-20210331224755-41bb18bfe9da // indirect
	github.com/google/gnostic v0.5.7-v3refs // indirect
	github.com/google/gofuzz v1.2.0 // indirect
	github.com/google/gopacket v1.1.19 // indirect
	github.com/hashicorp/consul/api v1.20.0 // indirect
	github.com/hashicorp/errwrap v1.1.0 // indirect
	github.com/hashicorp/go-cleanhttp v0.5.2 // indirect
	github.com/hashicorp/go-hclog v1.2.0 // indirect
	github.com/hashicorp/go-immutable-radix v1.3.1 // indirect
	github.com/hashicorp/go-multierror v1.1.1 // indirect
	github.com/hashicorp/go-rootcerts v1.0.2 // indirect
	github.com/hashicorp/golang-lru v0.5.4 // indirect
	github.com/hashicorp/hcl v1.0.0 // indirect
	github.com/hashicorp/packer-plugin-sdk v0.4.0 // indirect
	github.com/hashicorp/serf v0.10.1 // indirect
	github.com/imdario/mergo v0.3.15 // indirect
	github.com/inconshreveable/mousetrap v1.1.0 // indirect
	github.com/josharian/intern v1.0.0 // indirect
	github.com/json-iterator/go v1.1.12 // indirect
	github.com/kr/pretty v0.3.1 // indirect
	github.com/kr/text v0.2.0 // indirect
	github.com/lufia/plan9stats v0.0.0-20211012122336-39d0f177ccd0 // indirect
	github.com/magiconair/properties v1.8.7 // indirect
	github.com/mailru/easyjson v0.7.7 // indirect
	github.com/mattn/go-colorable v0.1.13 // indirect
	github.com/mattn/go-isatty v0.0.17 // indirect
	github.com/matttproud/golang_protobuf_extensions v1.0.4 // indirect
	github.com/miekg/dns v1.1.43 // indirect
	github.com/mitchellh/go-homedir v1.1.0 // indirect
	github.com/mitchellh/mapstructure v1.5.0 // indirect
	github.com/moby/spdystream v0.2.0 // indirect
	github.com/modern-go/concurrent v0.0.0-20180306012644-bacd9c7ef1dd // indirect
	github.com/modern-go/reflect2 v1.0.2 // indirect
	github.com/munnerz/goautoneg v0.0.0-20191010083416-a7dc8b61c822 // indirect
	github.com/oklog/ulid v1.3.1 // indirect
	github.com/opencontainers/go-digest v1.0.0 // indirect
	github.com/opencontainers/image-spec v1.1.0-rc2.0.20221005185240-3a7f492d3f1b // indirect
	github.com/opentracing/opentracing-go v1.2.1-0.20220228012449-10b1cf09e00b // indirect
	github.com/pelletier/go-toml/v2 v2.0.8 // indirect
	github.com/petermattis/goid v0.0.0-20180202154549-b0b1615b78e5 // indirect
	github.com/pmezard/go-difflib v1.0.0 // indirect
	github.com/power-devops/perfstat v0.0.0-20210106213030-5aafc221ea8c // indirect
	github.com/prometheus/common v0.42.0 // indirect
	github.com/prometheus/procfs v0.10.1 // indirect
	github.com/rogpeppe/go-internal v1.9.0 // indirect
	github.com/russross/blackfriday/v2 v2.1.0 // indirect
	github.com/sasha-s/go-deadlock v0.3.1 // indirect
	github.com/sergi/go-diff v1.2.0 // indirect
	github.com/shirou/gopsutil/v3 v3.23.1 // indirect
	github.com/spf13/afero v1.9.5 // indirect
	github.com/spf13/cast v1.5.1 // indirect
	github.com/spf13/jwalterweatherman v1.1.0 // indirect
	github.com/spf13/pflag v1.0.5 // indirect
	github.com/subosito/gotenv v1.4.2 // indirect
	github.com/tklauser/go-sysconf v0.3.11 // indirect
	github.com/tklauser/numcpus v0.6.0 // indirect
	github.com/vishvananda/netns v0.0.0-20211101163701-50045581ed74 // indirect
	github.com/vladimirvivien/gexe v0.1.1 // indirect
	github.com/yusufpapurcu/wmi v1.2.2 // indirect
	go.etcd.io/etcd/api/v3 v3.5.9 // indirect
	go.etcd.io/etcd/client/pkg/v3 v3.5.9 // indirect
	go.etcd.io/etcd/client/v3 v3.5.9 // indirect
	go.mongodb.org/mongo-driver v1.11.3 // indirect
	go.opentelemetry.io/otel v1.14.0 // indirect
	go.opentelemetry.io/otel/trace v1.14.0 // indirect
	go.uber.org/zap v1.23.0 // indirect
<<<<<<< HEAD
	golang.org/x/crypto v0.3.0 // indirect
	golang.org/x/exp v0.0.0-20221106115401-f9659909a136 // indirect
	golang.org/x/mod v0.8.0 // indirect
	golang.org/x/net v0.8.0 // indirect
	golang.org/x/oauth2 v0.5.0 // indirect
	golang.org/x/term v0.6.0 // indirect
	golang.org/x/text v0.8.0 // indirect
	golang.org/x/tools v0.6.0 // indirect
	gomodules.xyz/jsonpatch/v2 v2.2.0 // indirect
=======
	golang.org/x/exp v0.0.0-20230224173230-c95f2b4c22f2 // indirect
	golang.org/x/mod v0.9.0 // indirect
	golang.org/x/net v0.10.0 // indirect
	golang.org/x/oauth2 v0.7.0 // indirect
	golang.org/x/term v0.8.0 // indirect
	golang.org/x/text v0.9.0 // indirect
	golang.org/x/tools v0.7.0 // indirect
>>>>>>> b2e3858a
	google.golang.org/appengine v1.6.7 // indirect
	google.golang.org/genproto v0.0.0-20230410155749-daa745c078e1 // indirect
	gopkg.in/inf.v0 v0.9.1 // indirect
	gopkg.in/ini.v1 v1.67.0 // indirect
<<<<<<< HEAD
	gopkg.in/yaml.v3 v3.0.1 // indirect
	k8s.io/component-base v0.26.2 // indirect
=======
	gopkg.in/yaml.v2 v2.4.0 // indirect
>>>>>>> b2e3858a
	k8s.io/gengo v0.0.0-20220902162205-c0856e24416d // indirect
	k8s.io/kube-openapi v0.0.0-20221012153701-172d655c2280 // indirect
	k8s.io/utils v0.0.0-20230220204549-a5ecb0141aa5 // indirect
	sigs.k8s.io/json v0.0.0-20220713155537-f223a00ba0e2 // indirect
	sigs.k8s.io/structured-merge-diff/v4 v4.2.3 // indirect
)

replace (
	// Use local version of API
	github.com/cilium/tetragon/api => ./api
	github.com/cilium/tetragon/pkg/k8s => ./pkg/k8s
)

// has to be in sync with both cilium and hubble overrides (mostly cilium).
replace (
	github.com/miekg/dns => github.com/cilium/dns v1.1.51-0.20220729113855-5b94b11b46fc
	github.com/optiopay/kafka => github.com/cilium/kafka v0.0.0-20180809090225-01ce283b732b
	sigs.k8s.io/controller-tools => github.com/cilium/controller-tools v0.6.2
)<|MERGE_RESOLUTION|>--- conflicted
+++ resolved
@@ -39,20 +39,6 @@
 	golang.org/x/sync v0.3.0
 	golang.org/x/sys v0.10.0
 	golang.org/x/time v0.3.0
-<<<<<<< HEAD
-	google.golang.org/grpc v1.54.0
-	google.golang.org/protobuf v1.30.0
-	gopkg.in/yaml.v2 v2.4.0
-	k8s.io/api v0.26.2
-	k8s.io/apiextensions-apiserver v0.26.0
-	k8s.io/apimachinery v0.26.2
-	k8s.io/client-go v0.26.2
-	k8s.io/code-generator v0.26.0
-	k8s.io/klog/v2 v2.90.1
-	sigs.k8s.io/controller-runtime v0.13.1-0.20221201045826-d9912251cd81
-	sigs.k8s.io/controller-tools v0.7.0
-	sigs.k8s.io/e2e-framework v0.0.7
-=======
 	google.golang.org/grpc v1.56.2
 	google.golang.org/protobuf v1.31.0
 	gopkg.in/yaml.v3 v3.0.1
@@ -62,9 +48,9 @@
 	k8s.io/client-go v0.26.7
 	k8s.io/code-generator v0.26.7
 	k8s.io/klog/v2 v2.100.1
+	sigs.k8s.io/controller-runtime v0.13.1-0.20221201045826-d9912251cd81
 	sigs.k8s.io/controller-tools v0.12.1
 	sigs.k8s.io/e2e-framework v0.0.8
->>>>>>> b2e3858a
 	sigs.k8s.io/yaml v1.3.0
 )
 
@@ -168,17 +154,6 @@
 	go.opentelemetry.io/otel v1.14.0 // indirect
 	go.opentelemetry.io/otel/trace v1.14.0 // indirect
 	go.uber.org/zap v1.23.0 // indirect
-<<<<<<< HEAD
-	golang.org/x/crypto v0.3.0 // indirect
-	golang.org/x/exp v0.0.0-20221106115401-f9659909a136 // indirect
-	golang.org/x/mod v0.8.0 // indirect
-	golang.org/x/net v0.8.0 // indirect
-	golang.org/x/oauth2 v0.5.0 // indirect
-	golang.org/x/term v0.6.0 // indirect
-	golang.org/x/text v0.8.0 // indirect
-	golang.org/x/tools v0.6.0 // indirect
-	gomodules.xyz/jsonpatch/v2 v2.2.0 // indirect
-=======
 	golang.org/x/exp v0.0.0-20230224173230-c95f2b4c22f2 // indirect
 	golang.org/x/mod v0.9.0 // indirect
 	golang.org/x/net v0.10.0 // indirect
@@ -186,17 +161,13 @@
 	golang.org/x/term v0.8.0 // indirect
 	golang.org/x/text v0.9.0 // indirect
 	golang.org/x/tools v0.7.0 // indirect
->>>>>>> b2e3858a
+	gomodules.xyz/jsonpatch/v2 v2.2.0 // indirect
 	google.golang.org/appengine v1.6.7 // indirect
 	google.golang.org/genproto v0.0.0-20230410155749-daa745c078e1 // indirect
 	gopkg.in/inf.v0 v0.9.1 // indirect
 	gopkg.in/ini.v1 v1.67.0 // indirect
-<<<<<<< HEAD
-	gopkg.in/yaml.v3 v3.0.1 // indirect
-	k8s.io/component-base v0.26.2 // indirect
-=======
 	gopkg.in/yaml.v2 v2.4.0 // indirect
->>>>>>> b2e3858a
+	k8s.io/component-base v0.26.7 // indirect
 	k8s.io/gengo v0.0.0-20220902162205-c0856e24416d // indirect
 	k8s.io/kube-openapi v0.0.0-20221012153701-172d655c2280 // indirect
 	k8s.io/utils v0.0.0-20230220204549-a5ecb0141aa5 // indirect
