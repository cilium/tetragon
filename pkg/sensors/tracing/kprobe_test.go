--- conflicted
+++ resolved
@@ -7113,7 +7113,6 @@
 	// matched_1 is matched , expectCheckerFailure == false
 	// matched_2 is NOT matched , expectCheckerFailure == true
 
-<<<<<<< HEAD
 	// for NotInRange (in == false):
 	// matched_1 is NOT matched , expectCheckerFailure == true
 	// matched_2 is matched , expectCheckerFailure == false
@@ -7133,10 +7132,6 @@
 
 func TestKprobeRangeNotIn(t *testing.T) {
 	testKprobeRangeOp(t, false)
-=======
-	checker := ec.NewUnorderedEventChecker(kpCheckersRead, kpCheckersMmap)
-	err = jsonchecker.JsonTestCheck(t, checker)
-	assert.NoError(t, err)
 }
 
 // Test some TTY ioctls on different kernels
@@ -7165,5 +7160,4 @@
 	if err != nil {
 		t.Fatalf("GetDefaultObserverWithFile error: %s", err)
 	}
->>>>>>> 8a8580b2
 }